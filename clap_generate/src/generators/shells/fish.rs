--- conflicted
+++ resolved
@@ -133,20 +133,12 @@
     }
 
     if let Some(data) = option.get_possible_values() {
-<<<<<<< HEAD
-        format!(
-            " -r -f -a \"{}\"",
-            data.iter().map(|&(pv, _)| pv).collect::<Vec<_>>().join(" ")
-=======
-        // We return the possible values with their own empty description e.g. {a\t,b\t}
-        // this makes sure that a and b don't get the description of the option or argument
         format!(
             " -r -f -a \"{{{}}}\"",
             data.iter()
-                .map(|value| format!("{}\t", value))
+                .map(|&(name, about)| format!("{}\t{}", name, about.unwrap_or_default()))
                 .collect::<Vec<_>>()
                 .join(",")
->>>>>>> f6ccf07d
         )
     } else {
         // NB! If you change this, please also update the table in `ValueHint` documentation.
